__metaclass__ = type

import os
import re
import socket
import tempfile
from pykeepass import PyKeePass
from pykeepass.exceptions import CredentialsError
from ansible.errors import AnsibleError
from ansible.plugins.lookup import LookupBase
from ansible.utils.display import Display

import time
import subprocess
import sys
import argparse
import getpass
import hashlib
import traceback
import stat


DOCUMENTATION = """
    lookup: keepass
    author: Victor Zemtsov <viczem.dev@gmail.com>
    version_added: '0.4.1'
    short_description: Fetching data from KeePass file
    description:
        - This lookup returns a value of a property of a KeePass entry 
        - which fetched by given path
    options:
      _terms:
        description: 
          - first is a path to KeePass entry
          - second is a property name of the entry, e.g. username or password
        required: True
    notes:
      - https://github.com/viczem/ansible-keepass
    
    examples:
      - "{{ lookup('keepass', 'path/to/entry', 'username') }}"
      - "{{ lookup('keepass', 'path/to/entry', 'password') }}"
      - "{{ lookup('keepass', 'path/to/entry', 'custom_properties', 'a_custom_property_name') }}"
"""


display = Display()


class LookupModule(LookupBase):
    keepass = None

    def _var(self, var_value):
        return self._templar.template(var_value, fail_on_undefined=True)

    def run(self, terms, variables=None, **kwargs):
        if not terms:
            raise AnsibleError("KeePass: arguments is not set")
        if not all(isinstance(_, str) for _ in terms):
            raise AnsibleError("KeePass: invalid argument type, all must be string")

        if variables is not None:
            self._templar.available_variables = variables
        variables_ = getattr(self._templar, "_available_variables", {})

        # Check keepass database file (required)
        var_dbx = self._var(variables_.get("keepass_dbx", ""))
        if not var_dbx:
            raise AnsibleError("KeePass: 'keepass_dbx' is not set")
        var_dbx = os.path.realpath(os.path.expanduser(os.path.expandvars(var_dbx)))
        if not os.path.isfile(var_dbx):
            raise AnsibleError("KeePass: '%s' is not found" % var_dbx)

        # Check key file (optional)
        var_key = self._var(variables_.get("keepass_key", ""))
        if var_key:
            var_key = os.path.realpath(os.path.expanduser(os.path.expandvars(var_key)))
            if not os.path.isfile(var_key):
                raise AnsibleError("KeePass: '%s' is not found" % var_key)

        # Check password (required)
        var_psw = self._var(variables_.get("keepass_psw", ""))
        if not var_psw:
            raise AnsibleError("KeePass: 'keepass_psw' is not set")

        # TTL of keepass socket (optional, default: 60 seconds)
        var_ttl = self._var(str(variables_.get("keepass_ttl", "60")))

        socket_path = _keepass_socket_path(var_dbx)

        try:
            # If UNIX socket file is not exists then the socket is not running
            stat.S_ISSOCK(os.stat(socket_path).st_mode)
        except FileNotFoundError:
            cmd = [
                "/usr/bin/env",
                "python3",
                os.path.abspath(__file__),
                var_dbx,
                socket_path,
                var_ttl,
            ]
            if var_key:
                cmd.append("--key=%s" % var_key)
            try:
                display.v("KeePass: run socket for %s" % var_dbx)
                subprocess.Popen(cmd)
            except OSError:
                raise AnsibleError(traceback.format_exc())

            attempts = 10
            success = False
            for _ in range(attempts):
                try:
                    display.vvv("KeePass: try connect to socket %s/%s" % (_, attempts))
                    sock = socket.socket(socket.AF_UNIX, socket.SOCK_STREAM)
                    sock.connect(socket_path)
                    # send password to the socket for decrypt keepass dbx
                    display.vvv("KeePass: send password to '%s'" % socket_path)
                    sock.send(_rq("password", str(var_psw)))
                    resp = sock.recv(1024).decode().splitlines()

                    if len(resp) == 2 and resp[0] == "password":
                        if resp[1] == "0":
                            success = True
                        else:
                            sock.send(_rq("close"))
                            raise AnsibleError("KeePass: wrong dbx password")
                    sock.close()
                    break
                except FileNotFoundError:
                    # wait until the above command open the socket
                    time.sleep(1)

            if not success:
                raise AnsibleError("KeePass: socket connection failed for %s" % var_dbx)
            display.v("KeePass: open socket for %s -> %s" % (var_dbx, socket_path))

        if len(terms) == 1 and terms[0] in ("quit", "exit", "close"):
            self._send(socket_path, terms[0], [])
        else:
            # Fetching data from the keepass socket
            return self._send(socket_path, "fetch", terms)

    def _send(self, kp_soc, cmd, terms):
        display.vvv("KeePass: connect to '%s'" % kp_soc)
        sock = socket.socket(socket.AF_UNIX, socket.SOCK_STREAM)

        try:
            sock.connect(kp_soc)
        except FileNotFoundError:
            raise AnsibleError("KeePass: '%s' is not found" % kp_soc)

        try:
            display.vvv("KeePass: %s %s" % (cmd, terms))
            sock.send(_rq(cmd, *terms))

            resp = sock.recv(1024).decode().splitlines()
            resp_len = len(resp)
            if resp_len == 0:
                raise AnsibleError("KeePass: '%s' result is empty" % cmd)

            if resp_len == 3:
                if resp[0] != cmd:
                    raise AnsibleError(
                        "KeePass: received command '%s', expected '%s'" % (resp[0], cmd)
                    )
                if resp[1] == "0":
                    return [resp[2]]
                else:
                    raise AnsibleError("KeePass: '%s' has error '%s'" % (resp[2], cmd))

        except Exception as e:
            raise AnsibleError(str(e))
        finally:
            sock.close()
            display.vvv("KeePass: disconnect from '%s'" % kp_soc)


def _keepass_socket(kdbx, kdbx_key, sock_path, ttl=60, kdbx_password=None):
    """

    :param str kdbx:
    :param str kdbx_key:
    :param str sock_path:
    :param int ttl: in seconds
    :return:

    Socket messages have multiline format.
    First line is a command for both messages are request and response
    """
    try:
        os.umask(0o177)
        with socket.socket(socket.AF_UNIX, socket.SOCK_STREAM) as s:
            s.bind(sock_path)
            s.listen(1)
            if ttl > 0:
                s.settimeout(ttl)
            if kdbx_password:
                kp = PyKeePass(kdbx, kdbx_password, kdbx_key)
            else:
                kp = None

            is_open = True

            while is_open:
                conn, addr = s.accept()
                with conn:
                    if ttl > 0:
                        conn.settimeout(ttl)
                    while True:
                        data = conn.recv(1024).decode()
                        if not data:
                            break

                        rq = data.splitlines()
                        if len(rq) == 0:
                            conn.send(_resp("", 1, "empty request"))
                            break

                        cmd, *arg = rq
                        arg_len = len(arg)

                        # CMD: quit | exit | close
                        if arg_len == 0 and cmd in ("quit", "exit", "close"):
                            conn.send(_resp(cmd, 0))
                            conn.close()
                            is_open = False
                            break

                        # CMD: password
                        if kp is None:
                            if arg_len == 0:
                                conn.send(_resp("password", 1))
                                break
                            if cmd == "password" and arg[0]:
                                kp = PyKeePass(kdbx, arg[0], kdbx_key)
                                conn.send(_resp("password", 0))
                                break
                            else:
                                conn.send(_resp("password", 1))
                                break

                        # CMD: fetch
                        # Read data from decrypted KeePass file
                        if cmd != "fetch":
                            conn.send(_resp("fetch", 1, "unknown command '%s'" % cmd))
                            break

                        if arg_len == 0:
                            conn.send(_resp("fetch", 1, "path is not set"))
                            break

                        if arg_len == 1:
                            conn.send(
                                _resp(
                                    "fetch",
                                    1,
                                    "property name is not set for '%s'" % arg[0],
                                )
                            )
                            break

                        path = [
                            _.replace("\\/", "/")
                            for _ in re.split(r"(?<!\\)/", arg[0])
                            if _ != ""
                        ]
                        entry = kp.find_entries_by_path(path, first=True)

                        if entry is None:
                            conn.send(
                                _resp("fetch", 1, "path '%s' is not found".format(path))
                            )
                            break

                        prop = arg[1]
                        if prop == "custom_properties":
                            if arg_len == 2:
                                conn.send(
                                    _resp(
                                        "fetch",
                                        1,
                                        "custom_property key is not set "
                                        "for '%s'".format(arg[0]),
                                    )
                                )
                                break

                            prop_key = arg[2]
                            if prop_key not in entry.custom_properties:
                                conn.send(
                                    _resp(
                                        "fetch",
                                        1,
                                        "custom_property '%s' is not found "
                                        "for '%s'".format(prop_key, path),
                                    )
                                )
                                break
                            conn.send(
                                _resp(
                                    "fetch",
                                    0,
                                    entry.get_custom_property(prop_key),
                                )
                            )
                            break

                        if not hasattr(entry, prop):
                            conn.send(
                                _resp(
                                    "fetch",
                                    1,
                                    "unknown property '%s' for '%s'".format(prop, path),
                                )
                            )
                            break
                        conn.send(_resp("fetch", 0, getattr(entry, prop)))
    except CredentialsError:
        print("%s failed to decrypt" % kdbx)
        sys.exit(1)
    except FileNotFoundError as e:
        print(str(e))
        sys.exit(1)
    except ValueError as e:
        print(str(e))
        sys.exit(1)
    except socket.timeout:
        pass
    except KeyboardInterrupt:
        pass
    finally:
        if os.path.exists(sock_path):
            os.remove(sock_path)


def _rq(cmd, *arg):
    """Request to keepass socket

    :param str cmd: Command name
    :param arg: Arguments
    """
    return "\n".join((cmd, *arg)).encode()


def _resp(cmd, status_code, payload=""):
    """Response from keepass socket

    :param str cmd: Command name
    :param int status_code: == 0 - no error; 1 - an error
    :param payload: A data from keepass or error description
    """
    return "\n".join((cmd, str(status_code), str(payload))).encode()


def _keepass_socket_path(dbx_path):
    # UNIX socket path for a dbx (supported multiple dbx)
    tempdir = tempfile.gettempdir()
    if not os.access(tempdir, os.W_OK):
        raise AnsibleError("KeePass: no write permissions to '%s'" % tempdir)

    suffix = hashlib.sha1(("%s%s" % (getpass.getuser(), dbx_path)).encode()).hexdigest()
    return "%s/ansible-keepass-%s.sock" % (tempdir, suffix[:8])


if __name__ == "__main__":
    arg_parser = argparse.ArgumentParser()
    arg_parser.add_argument("kdbx", type=str)
    arg_parser.add_argument("kdbx_sock", type=str, nargs="?", default=None)
    arg_parser.add_argument("ttl", type=int, nargs="?", default=0)
    arg_parser.add_argument("--key", type=str, nargs="?", default=None)
    arg_parser.add_argument("--ask-pass", action=argparse.BooleanOptionalAction)
    args = arg_parser.parse_args()

    kdbx = os.path.realpath(os.path.expanduser(os.path.expandvars(args.kdbx)))
    if args.key:
        key = os.path.realpath(os.path.expanduser(os.path.expandvars(args.key)))
    else:
        key = None

    if args.kdbx_sock:
        kdbx_sock = args.kdbx_sock
    else:
        kdbx_sock = _keepass_socket_path(kdbx)
<<<<<<< HEAD
    _keepass_socket(kdbx, key, kdbx_sock, args.ttl)
=======

    password = None
    if args.ask_pass:
        password = getpass.getpass("Password: ")
        if isinstance(password, bytes):
            password = password.decode(sys.stdin.encoding)

    _keepass_socket(kdbx, key, kdbx_sock, args.ttl, password)
>>>>>>> 9927cc45
<|MERGE_RESOLUTION|>--- conflicted
+++ resolved
@@ -383,9 +383,6 @@
         kdbx_sock = args.kdbx_sock
     else:
         kdbx_sock = _keepass_socket_path(kdbx)
-<<<<<<< HEAD
-    _keepass_socket(kdbx, key, kdbx_sock, args.ttl)
-=======
 
     password = None
     if args.ask_pass:
@@ -393,5 +390,4 @@
         if isinstance(password, bytes):
             password = password.decode(sys.stdin.encoding)
 
-    _keepass_socket(kdbx, key, kdbx_sock, args.ttl, password)
->>>>>>> 9927cc45
+    _keepass_socket(kdbx, key, kdbx_sock, args.ttl, password)