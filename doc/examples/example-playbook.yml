--- conflicted
+++ resolved
@@ -10,13 +10,9 @@
     slash_login: "{{ lookup('viczem.keepass.keepass', 'slash\\/group/slash\\/title', 'username') }}"
     slash_url: "{{ lookup('viczem.keepass.keepass', 'slash\\/group/slash\\/title', 'url') }}"
     pork_custom_property: "{{ lookup('viczem.keepass.keepass', 'example/pork', 'custom_properties', 'pork_custom_property')}}"
-<<<<<<< HEAD
+    attachment: "{{ lookup('viczem.keepass.keepass', 'example/pork', 'attachments', 'test.txt')}}"
     keepass_attachment_1_name: "attachment_1.txt"
     keepass_attachment_2_name: "attachment_2.zip"
-=======
-    attachment: "{{ lookup('viczem.keepass.keepass', 'example/pork', 'attachments', 'test.txt')}}"
-
->>>>>>> db08332e
 
   tasks:
     - debug:
